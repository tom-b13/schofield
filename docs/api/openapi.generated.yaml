
openapi: 3.1.0
info:
  title: FastAPI
  version: 0.1.0
paths:
  /api/v1/questionnaires/{id}:
    get:
      tags:
      - Questionnaires
      - Import
      - Export
      - Questionnaires
      summary: Get questionnaire metadata and screens index (no questions)
      operationId: getQuestionnaire
      parameters:
      - name: id
        in: path
        required: true
        schema:
          type: string
          title: Id
      responses:
        '200':
          description: Successful Response
          content:
            application/json:
              schema: {}
        '422':
          description: Validation Error
          content:
            application/json:
              schema:
                $ref: '#/components/schemas/HTTPValidationError'
  /api/v1/questionnaires/import:
    post:
      tags:
      - Questionnaires
      - Import
      - Export
      - Import
      summary: Import questionnaire CSV (v1.0)
      operationId: importQuestionnaireCsv
      requestBody:
        content:
          text/csv:
            schema:
              type: string
              format: binary
              title: Csv Export
        required: true
      responses:
        '200':
          description: Successful Response
          content:
            application/json:
              schema: {}
        '422':
          description: Validation Error
          content:
            application/json:
              schema:
                $ref: '#/components/schemas/HTTPValidationError'
  /api/v1/questionnaires/{id}/export:
    get:
      tags:
      - Questionnaires
      - Import
      - Export
      - Export
      summary: Export questionnaire CSV (v1.0)
      operationId: exportQuestionnaireCsv
      parameters:
      - name: id
        in: path
        required: true
        schema:
          type: string
          title: Id
      responses:
        '200':
          description: Successful Response
          content:
            application/json:
              schema: {}
        '422':
          description: Validation Error
          content:
            application/json:
              schema:
                $ref: '#/components/schemas/HTTPValidationError'
  /api/v1/response-sets/{response_set_id}/screens/{screen_key}:
    get:
      tags:
      - ScreenView
      - Gating
      - ScreenView
      summary: Get a screen with its questions and any existing answers
      operationId: getScreenWithAnswers
      parameters:
      - name: response_set_id
        in: path
        required: true
        schema:
          type: string
          title: Response Set Id
      - name: screen_key
        in: path
        required: true
        schema:
          type: string
          title: Screen Key
      responses:
        '200':
          description: Successful Response
          content:
            application/json:
              schema:
                $ref: '#/components/schemas/ScreenViewEnvelope'
        '422':
          description: Validation Error
          content:
            application/json:
              schema:
                $ref: '#/components/schemas/HTTPValidationError'
  /api/v1/response-sets/{id}/regenerate-check:
    post:
      tags:
      - ScreenView
      - Gating
      - Gating
      summary: Check whether generation may proceed (gating)
      operationId: regenerateCheck
      parameters:
      - name: id
        in: path
        required: true
        schema:
          type: string
          title: Id
      responses:
        '200':
          description: Successful Response
          content:
            application/json:
              schema: {}
        '422':
          description: Validation Error
          content:
            application/json:
              schema:
                $ref: '#/components/schemas/HTTPValidationError'
  /api/v1/response-sets/{response_set_id}/answers/{question_id}:
    patch:
      tags:
      - Autosave
      summary: Autosave a single answer for a question
      operationId: autosaveAnswer
      parameters:
      - name: response_set_id
        in: path
        required: true
        schema:
          type: string
          title: Response Set Id
      - name: question_id
        in: path
        required: true
        schema:
          type: string
          title: Question Id
      - name: If-Match
        in: header
        required: true
        schema:
          type: string
          title: If-Match
      requestBody:
        required: true
        content:
          application/json:
            schema:
              $ref: '#/components/schemas/AnswerUpsertModel'
      responses:
        '200':
          description: Successful Response
          content:
            application/json:
              schema: {}
        '409':
          description: Conflict (If-Match mismatch)
          content:
            application/problem+json:
              schema: {}
        '428':
          description: Precondition Required (If-Match missing)
          content:
            application/problem+json:
              schema: {}
        '422':
          description: Validation Error
          content:
            application/json:
              schema:
                $ref: '#/components/schemas/HTTPValidationError'
    delete:
      tags:
      - Autosave
      summary: Delete an answer (skeleton)
      description: Delete a persisted answer row and emit updated ETag headers (204).
      operationId: delete_answer_api_v1_response_sets__response_set_id__answers__question_id__delete
      parameters:
      - name: response_set_id
        in: path
        required: true
        schema:
          type: string
          title: Response Set Id
      - name: question_id
        in: path
        required: true
        schema:
          type: string
          title: Question Id
      - name: If-Match
        in: header
        required: true
        schema:
          type: string
          title: If-Match
      responses:
        '200':
          description: Successful Response
          content:
            application/json:
              schema: {}
        '422':
          description: Validation Error
          content:
            application/json:
              schema:
                $ref: '#/components/schemas/HTTPValidationError'
  /api/v1/response-sets/{response_set_id}/answers:batch:
    post:
      tags:
      - Autosave
      summary: Batch upsert answers
      description: "Batch upsert endpoint implementing per-item outcomes.\n\n- Parses\
        \ a BatchUpsertRequest-like body with an `items` array.\n- Each item must\
        \ include `question_id`, `etag`, and `body` (AnswerPatchBody shape).\n- Performs\
        \ per-item optimistic concurrency against the screen ETag,\n  and upserts\
        \ or clears the answer using the same primitives as single PATCH.\n- Returns\
        \ 200 with a `batch_result.items` array preserving input order."
      operationId: batch_upsert_answers_api_v1_response_sets__response_set_id__answers_batch_post
      parameters:
      - name: response_set_id
        in: path
        required: true
        schema:
          type: string
          title: Response Set Id
      requestBody:
        required: true
        content:
          application/json:
            schema:
              type: object
              additionalProperties: true
              title: Payload
      responses:
        '200':
          description: Successful Response
          content:
            application/json:
              schema: {}
        '422':
          description: Validation Error
          content:
            application/json:
              schema:
                $ref: '#/components/schemas/HTTPValidationError'
  /api/v1/response-sets:
    post:
      tags:
      - ResponseSets
      summary: Create a response set (skeleton)
      description: 'Create a response set and return its identifier and metadata.


        Behaviour: returns 201 Created with outputs containing:

        - response_set_id: UUID v4 string

        - name: echoed input name

        - created_at: RFC3339 timestamp in UTC with trailing ''Z''

        - etag: non-empty opaque string'
      operationId: create_response_set_api_v1_response_sets_post
      requestBody:
        content:
          application/json:
            schema:
              additionalProperties: true
              type: object
              title: Payload
        required: true
      responses:
        '200':
          description: Successful Response
          content:
            application/json:
              schema: {}
        '422':
          description: Validation Error
          content:
            application/json:
              schema:
                $ref: '#/components/schemas/HTTPValidationError'
  /api/v1/response-sets/{response_set_id}:
    delete:
      tags:
      - ResponseSets
      summary: Delete a response set (skeleton)
      description: 'Skeleton delete endpoint returning 204 with a placeholder ETag.


        No concurrency enforcement or cascading logic; anchor only.'
      operationId: delete_response_set_api_v1_response_sets__response_set_id__delete
      parameters:
      - name: response_set_id
        in: path
        required: true
        schema:
          type: string
          title: Response Set Id
      - name: If-Match
        in: header
        required: true
        schema:
          type: string
          title: If-Match
      responses:
        '200':
          description: Successful Response
          content:
            application/json:
              schema: {}
        '422':
          description: Validation Error
          content:
            application/json:
              schema:
                $ref: '#/components/schemas/HTTPValidationError'
  /api/v1/__test__/reset-state:
    post:
      tags:
      - Documents
      summary: Reset in-memory stores (test only)
      description: 'Clear all in-memory state used by Epic C/D.


        This endpoint is test-only and ensures a clean slate between scenarios.

        It resets document metadata, content blobs, idempotency maps and

        placeholder/question caches. Returns 204 No Content.'
      operationId: post_test_reset_state_api_v1___test___reset_state_post
      responses:
        '200':
          description: Successful Response
          content:
            application/json:
              schema: {}
  /api/v1/documents:
    post:
      tags:
      - Documents
      summary: Create a document
      operationId: create_document_api_v1_documents_post
      requestBody:
        content:
          application/json:
            schema:
              additionalProperties: true
              type: object
              title: Payload
        required: true
      responses:
        '200':
          description: Successful Response
          content:
            application/json:
              schema: {}
        '422':
          description: Validation Error
          content:
            application/json:
              schema:
                $ref: '#/components/schemas/HTTPValidationError'
  /api/v1/documents/names:
    get:
      tags:
      - Documents
      summary: List document names
      operationId: get_document_names_api_v1_documents_names_get
      responses:
        '200':
          description: Successful Response
          content:
            application/json:
              schema: {}
  /api/v1/documents/{document_id}:
    get:
      tags:
      - Documents
      summary: Get document metadata
      operationId: get_document_api_v1_documents__document_id__get
      parameters:
      - name: document_id
        in: path
        required: true
        schema:
          type: string
          title: Document Id
      responses:
        '200':
          description: Successful Response
          content:
            application/json:
              schema: {}
        '422':
          description: Validation Error
          content:
            application/json:
              schema:
                $ref: '#/components/schemas/HTTPValidationError'
    patch:
      tags:
      - Documents
      summary: Patch document (skeleton)
      operationId: patch_document_api_v1_documents__document_id__patch
      parameters:
      - name: document_id
        in: path
        required: true
        schema:
          type: string
          title: Document Id
      requestBody:
        required: true
        content:
          application/json:
            schema:
              type: object
              additionalProperties: true
              title: Body
      responses:
        '200':
          description: Successful Response
          content:
            application/json:
              schema: {}
        '422':
          description: Validation Error
          content:
            application/json:
              schema:
                $ref: '#/components/schemas/HTTPValidationError'
    delete:
      tags:
      - Documents
      summary: Delete document
      operationId: delete_document_api_v1_documents__document_id__delete
      parameters:
      - name: document_id
        in: path
        required: true
        schema:
          type: string
          title: Document Id
      responses:
        '200':
          description: Successful Response
          content:
            application/json:
              schema: {}
        '422':
          description: Validation Error
          content:
            application/json:
              schema:
                $ref: '#/components/schemas/HTTPValidationError'
  /api/v1/documents/{document_id}/content:
    put:
      tags:
      - Documents
      summary: Upload DOCX content
      operationId: put_document_content_api_v1_documents__document_id__content_put
      parameters:
      - name: document_id
        in: path
        required: true
        schema:
          type: string
          title: Document Id
      - name: Idempotency-Key
        in: header
        required: false
        schema:
          anyOf:
          - type: string
          - type: 'null'
          title: Idempotency-Key
      - name: If-Match
        in: header
        required: true
        schema:
          type: string
          title: If-Match
      - name: Content-Type
        in: header
        required: true
        schema:
<<<<<<< HEAD
          type: string
          title: If-Match
=======
          anyOf:
          - type: string
          - type: 'null'
          title: Content-Type
>>>>>>> c7c5daa3
      responses:
        '200':
          description: Successful Response
          content:
            application/json:
              schema: {}
        '412':
          description: Precondition Failed (If-Match mismatch)
          content:
            application/problem+json:
              schema: {}
        '428':
          description: Precondition Required (If-Match missing)
          content:
            application/problem+json:
              schema: {}
        '422':
          description: Validation Error
          content:
            application/json:
              schema:
                $ref: '#/components/schemas/HTTPValidationError'
    get:
      tags:
      - Documents
      summary: Download DOCX content
      operationId: get_document_content_api_v1_documents__document_id__content_get
      parameters:
      - name: document_id
        in: path
        required: true
        schema:
          type: string
          title: Document Id
      responses:
        '200':
          description: Successful Response
          content:
            application/json:
              schema: {}
        '422':
          description: Validation Error
          content:
            application/json:
              schema:
                $ref: '#/components/schemas/HTTPValidationError'
  /api/v1/documents/order:
    put:
      tags:
      - Documents
      summary: Reorder documents
      operationId: put_documents_order_api_v1_documents_order_put
      parameters:
      - name: If-Match
        in: header
        required: true
        schema:
          type: string
          title: If-Match
      - name: X-Request-ID
        in: header
        required: true
        schema:
<<<<<<< HEAD
          type: string
          title: If-Match
=======
          anyOf:
          - type: string
          - type: 'null'
          title: X-Request-Id
>>>>>>> c7c5daa3
      requestBody:
        required: true
        content:
          application/json:
            schema:
              type: object
              additionalProperties: true
              title: Body
      responses:
        '200':
          description: Successful Response
          content:
            application/json:
              schema: {}
        '412':
          description: Precondition Failed (If-Match mismatch)
          content:
            application/problem+json:
              schema: {}
        '428':
          description: Precondition Required (If-Match missing)
          content:
            application/problem+json:
              schema: {}
        '422':
          description: Validation Error
          content:
            application/json:
              schema:
                $ref: '#/components/schemas/HTTPValidationError'
  /api/v1/transforms/suggest:
    post:
      tags:
      - Transforms
      summary: Suggest transforms
      description: accepts schemas/placeholder_probe.schema.json; returns schemas/suggest_response.schema.json
      operationId: post_transforms_suggest_api_v1_transforms_suggest_post
      responses:
        '200':
          description: Successful Response
          content:
            application/json:
              schema: {}
  /api/v1/transforms/preview:
    post:
      tags:
      - Transforms
      summary: Preview transforms
      description: returns schemas/transforms_preview_response.schema.json
      operationId: post_transforms_preview_api_v1_transforms_preview_post
      responses:
        '200':
          description: Successful Response
          content:
            application/json:
              schema: {}
  /api/v1/transforms/catalog:
    get:
      tags:
      - Transforms
      summary: Transforms catalog
      description: returns schemas/transforms_catalog_response.schema.json
      operationId: get_transforms_catalog_api_v1_transforms_catalog_get
      responses:
        '200':
          description: Successful Response
          content:
            application/json:
              schema: {}
  /api/v1/placeholders/bind:
    post:
      tags:
      - Placeholders
      - Bindings
      summary: Bind placeholder
      description: 'headers_validator: schemas/http_headers.schema.json; Idempotency-Key;
        If-Match; uses schemas/placeholder_probe.schema.json -> schemas/probe_receipt.schema.json;
        returns schemas/bind_result.schema.json'
      operationId: post_placeholders_bind_api_v1_placeholders_bind_post
      requestBody:
        content:
          application/json:
            schema:
              anyOf:
              - additionalProperties: true
                type: object
              - type: 'null'
              title: Probe
      responses:
        '200':
          description: Successful Response
          content:
            application/json:
              schema: {}
        '422':
          description: Validation Error
          content:
            application/json:
              schema:
                $ref: '#/components/schemas/HTTPValidationError'
  /api/v1/placeholders/unbind:
    post:
      tags:
      - Placeholders
      - Bindings
      summary: Unbind placeholder
      description: 'headers_validator: schemas/http_headers.schema.json; Idempotency-Key;
        If-Match; returns schemas/unbind_response.schema.json'
      operationId: post_placeholders_unbind_api_v1_placeholders_unbind_post
      responses:
        '200':
          description: Successful Response
          content:
            application/json:
              schema: {}
  /api/v1/questions/{id}/placeholders:
    get:
      tags:
      - Placeholders
      - Bindings
      summary: List placeholders by question
      description: returns schemas/list_placeholders_response.schema.json
      operationId: get_question_placeholders_api_v1_questions__id__placeholders_get
      parameters:
      - name: id
        in: path
        required: true
        schema:
          type: string
          title: Id
      - name: document_id
        in: query
        required: false
        schema:
          anyOf:
          - type: string
          - type: 'null'
          title: Document Id
      responses:
        '200':
          description: Successful Response
          content:
            application/json:
              schema: {}
        '422':
          description: Validation Error
          content:
            application/json:
              schema:
                $ref: '#/components/schemas/HTTPValidationError'
  /api/v1/documents/{id}/bindings:purge:
    post:
      tags:
      - Bindings
      - Documents
      summary: Purge bindings for a document
      description: accepts schemas/purge_request.schema.json; returns schemas/purge_response.schema.json
      operationId: post_document_bindings_purge_api_v1_documents__id__bindings_purge_post
      parameters:
      - name: id
        in: path
        required: true
        schema:
          type: string
          title: Id
      responses:
        '200':
          description: Successful Response
          content:
            application/json:
              schema: {}
        '422':
          description: Validation Error
          content:
            application/json:
              schema:
                $ref: '#/components/schemas/HTTPValidationError'
  /__test__/reset-state:
    post:
      summary: Test-only reset state
      description: 'Clear in-memory stores and caches for a clean test precondition.


        This endpoint exists only for integration testing and returns 204 with no
        body.'
      operationId: reset_state___test___reset_state_post
      responses:
        '200':
          description: Successful Response
          content:
            application/json:
              schema: {}
  /__test__/events:
    get:
      summary: Test-only events feed
      description: 'Expose buffered domain events for integration assertions.


        Does not clear the buffer; returns a JSON array of event objects.'
      operationId: get_test_events___test___events_get
      responses:
        '200':
          description: Successful Response
          content:
            application/json:
              schema: {}
  /health:
    get:
      summary: Health
      operationId: health_health_get
      responses:
        '200':
          description: Successful Response
          content:
            application/json:
              schema: {}
components:
  schemas:
    AnswerUpsertModel:
      properties:
        value:
          anyOf:
          - type: string
          - type: integer
          - type: number
          - type: boolean
          - type: 'null'
          title: Value
        value_bool:
          anyOf:
          - type: boolean
          - type: 'null'
          title: Value Bool
        value_number:
          anyOf:
          - type: number
          - type: integer
          - type: 'null'
          title: Value Number
        value_text:
          anyOf:
          - type: string
          - type: 'null'
          title: Value Text
        option_id:
          anyOf:
          - type: string
          - type: 'null'
          title: Option Id
        clear:
          anyOf:
          - type: boolean
          - type: 'null'
          title: Clear
      type: object
      title: AnswerUpsertModel
    HTTPValidationError:
      properties:
        detail:
          items:
            $ref: '#/components/schemas/ValidationError'
          type: array
          title: Detail
      type: object
      title: HTTPValidationError
    ScreenAlias:
      properties:
        screen_key:
          type: string
          title: Screen Key
        screen_id:
          anyOf:
          - type: string
          - type: 'null'
          title: Screen Id
      type: object
      required:
      - screen_key
      title: ScreenAlias
    ScreenView:
      properties:
        screen_key:
          type: string
          title: Screen Key
        questions:
          items: {}
          type: array
          title: Questions
        etag:
          anyOf:
          - type: string
          - type: 'null'
          title: Etag
      type: object
      required:
      - screen_key
      - questions
      title: ScreenView
    ScreenViewEnvelope:
      properties:
        screen_view:
          $ref: '#/components/schemas/ScreenView'
        screen:
          anyOf:
          - $ref: '#/components/schemas/ScreenAlias'
          - type: 'null'
      type: object
      required:
      - screen_view
      title: ScreenViewEnvelope
      description: 'Envelope for GET screen responses.


        Matches the contract expected by integration: include both

        `screen_view` and a `screen` alias object.'
    ValidationError:
      properties:
        loc:
          items:
            anyOf:
            - type: string
            - type: integer
          type: array
          title: Location
        msg:
          type: string
          title: Message
        type:
          type: string
          title: Error Type
      type: object
      required:
      - loc
      - msg
      - type
      title: ValidationError<|MERGE_RESOLUTION|>--- conflicted
+++ resolved
@@ -520,17 +520,12 @@
           title: If-Match
       - name: Content-Type
         in: header
-        required: true
-        schema:
-<<<<<<< HEAD
-          type: string
-          title: If-Match
-=======
+        required: false
+        schema:
           anyOf:
           - type: string
           - type: 'null'
           title: Content-Type
->>>>>>> c7c5daa3
       responses:
         '200':
           description: Successful Response
@@ -592,17 +587,12 @@
           title: If-Match
       - name: X-Request-ID
         in: header
-        required: true
-        schema:
-<<<<<<< HEAD
-          type: string
-          title: If-Match
-=======
+        required: false
+        schema:
           anyOf:
           - type: string
           - type: 'null'
           title: X-Request-Id
->>>>>>> c7c5daa3
       requestBody:
         required: true
         content:
